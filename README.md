# 18.S191: Introduction to computational thinking for real-world problems

<p align="center"><a href="http://mitmath.github.io/18S191/Fall20"> <b>Go to course website</b> :balloon:</a></p>
<p align="center"><a href="https://github.com/mitmath/18S191/blob/master/course-materials.md">  :balloon:<b>Overview of course materials</b></a></p>

Welcome to the new **18.S191** course!

\blurb{This is an introductory course on Computational Thinking. We use the [Julia programming language](http://www.julialang.org) to approach real-world problems in varied areas applying data analysis and computational and mathematical modeling.  In this class you will learn computer science, software, algorithms, applications, and mathematics as an integrated whole.}

Topics include:

- Image analysis
- Particle dynamics and ray tracing
- Epidemic propagation
- Climate modeling


<!-- 

Please help edit the automatically-generated subtitles in the [lecture transcripts](https://drive.google.com/drive/folders/1ekXz8x78qnq3G-_MhOh6CYgFDbL2G6Vz)!
If you do so, please add punctuation, and please change the colour of the part you edited to a colour other than black, and different from the previous and next sections. -->

## Professors
[Alan Edelman](http://math.mit.edu/~edelman), [David P. Sanders](http://sistemas.fciencias.unam.mx/~dsanders/), [Grant Sanderson](https://www.3blue1brown.com/about), & [James Schloss](https://eapsweb.mit.edu/people/jars)

### Course Materials

A summary of all course materials posted so far is [here](course-materials.md).

Julia learning materials may be found [here](http://www.julialang.org/learning)

## Logistics
<<<<<<< HEAD
=======
TR 2:30&ndash;3:30pm Eastern (ET), online
>>>>>>> 6e379ff4

Summary of course materials released so far: [on Github](https://github.com/mitmath/18S191/blob/master/course-materials.md)

TR 2:30&ndash;3:30pm EST, online (Go to the lecture page on this site to stream it.)

- Tuesdays: Prerecorded videos, released on YouTube and played live on this site.

- Thursdays: Live sessions (same YouTube link 2:30&ndash;3) and MIT-only discussion (3-3:30); link to follow

Start date: September 1, 2020

Office hours TBD.


### Discussion forum and homework submission
- [Discord](https://discord.gg/RAyDRr): discussion (we encourage you to hang out here during class!)

- [Piazza](https://piazza.com/class/kd33x1xnfyq3b1): (MIT only) allows for anonymity to other students, discussion

- [Canvas](https://canvas.mit.edu/courses/5637): (MIT only) homework submission. If you're a non-MIT student, please find a partner to cross-grade homeworks via Discord.


### Evaluation

*   12 weekly problem sets with equal weight; your lowest score will be dropped. 

*   Released on Thursdays and due before the following Thursday's class. (No problem set during Thanskgiving week.)

*   No exams

Problem sets consist of code. MIT students enrolled in the course must submit homeworks via Canvas. If you are not a student then we encourage you to join the Discord and find a cross-grading partner.
<!-- 

Please help edit the automatically-generated subtitles in the [lecture transcripts](https://drive.google.com/drive/folders/1ekXz8x78qnq3G-_MhOh6CYgFDbL2G6Vz)!
If you do so, please add punctuation, and please change the colour of the part you edited to a colour other than black, and different from the previous and next sections. -->

<p align="center"><a href="http://mitmath.github.io/18S191/Fall20">  :balloon:<b>Overview of course materials</b></a></p>
<p align="center"><a href="https://github.com/mitmath/18S191/blob/master/course-materials.md"> <b>Go to course website</b> :balloon:</a></p><|MERGE_RESOLUTION|>--- conflicted
+++ resolved
@@ -30,14 +30,8 @@
 Julia learning materials may be found [here](http://www.julialang.org/learning)
 
 ## Logistics
-<<<<<<< HEAD
-=======
-TR 2:30&ndash;3:30pm Eastern (ET), online
->>>>>>> 6e379ff4
 
-Summary of course materials released so far: [on Github](https://github.com/mitmath/18S191/blob/master/course-materials.md)
-
-TR 2:30&ndash;3:30pm EST, online (Go to the lecture page on this site to stream it.)
+TR 2:30&ndash;3:30pm Eastern, online (Go to the lecture page on this site to stream it.)
 
 - Tuesdays: Prerecorded videos, released on YouTube and played live on this site.
 
